--- conflicted
+++ resolved
@@ -4,10 +4,6 @@
 venv/
 env/
 .env.docker
-<<<<<<< HEAD
-
-=======
->>>>>>> 86be3b85
 # Python
 __pycache__/
 *.py[cod]
